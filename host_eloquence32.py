"""32-bit host process for Eloquence synthesis.

This module is executed as a separate helper process under a 32-bit
Python runtime.  It loads the ETI-Eloquence DLL directly and exposes a
simple RPC protocol over a `multiprocessing.connection` channel so that
64-bit NVDA builds can continue to make use of the original synthesizer.

The helper deliberately avoids importing NVDA modules to keep the
runtime self contained.  All configuration required to load the DLL,
open dictionaries and select the initial voice is provided by the
controller process as part of the `initialize` command.
"""
from __future__ import annotations

import argparse
import logging
import os
from dataclasses import dataclass
from io import BytesIO
from multiprocessing.connection import Client
from typing import Dict, Optional

import ctypes
from ctypes import (
    POINTER,
    c_int,
    c_short,
    c_void_p,
    cast,
)

# Constants mirrored from the old in-process implementation.
Callback = ctypes.WINFUNCTYPE(c_int, c_int, c_int, c_int, c_void_p)

# Eloquence parameter identifiers.
HSZ = 1
PITCH = 2
FLUCTUATION = 3
RGH = 4
BTH = 5
RATE = 6
VLM = 7

# A sentinel index value used by Eloquence to mark the end of a chunk.
FINAL_INDEX = 0xFFFF

LANGS: Dict[str, int] = {
    "esm": 131073,
    "esp": 131072,
    "ptb": 458752,
    "frc": 196609,
    "fra": 196608,
    "fin": 589824,
    "deu": 262144,
    "ita": 327680,
    "enu": 65536,
    "eng": 65537,
}

LOGGER = logging.getLogger("eloquence.host")


def configure_logging(log_dir: Optional[str]) -> None:
    """Initialise logging for the helper."""
    logging.basicConfig(
        filename=os.path.join(log_dir, "eloquence-host.log") if log_dir else None,
        level=logging.DEBUG,
        format="%(asctime)s %(levelname)s %(message)s",
    )


@dataclass
class HostConfig:
    eci_path: str
    data_directory: str
    language_code: str
    enable_abbrev_dict: bool
    enable_phrase_prediction: bool
    voice_variant: int


class EloquenceRuntime:
    """Wraps access to the 32-bit Eloquence DLL."""

    def __init__(self, conn: Client, config: HostConfig):
        self._conn = conn
        self._config = config
        self._dll = None  # type: ignore[assignment]
        self._handle = None  # type: ignore[assignment]
        self._dictionary_handle = None
        self._callback = Callback(self._on_callback)
        self._audio_buffer = BytesIO()
        self._samples = 3300
        # eciSetOutputBuffer expects a pointer to 16-bit PCM samples.  Using a
        # c_short array keeps the data in the correct format and avoids the
        # char* semantics of create_string_buffer which truncate at the first
        # NUL byte when passed as c_char_p.
        self._buffer = (c_short * self._samples)()
        self._params: Dict[int, int] = {}
        self._voice_params: Dict[int, int] = {}
        self._speaking = False

    # ------------------------------------------------------------------
    # Communication helpers
    def _send_event(self, event: str, **payload: object) -> None:
        LOGGER.debug("Sending event %s", event)
        try:
            self._conn.send({"type": "event", "event": event, "payload": payload})
        except Exception:
            LOGGER.exception("Failed to send event %s", event)

    def _send_response(self, msg_id: int, **payload: object) -> None:
        LOGGER.debug("Sending response for %s", msg_id)
        self._conn.send({"type": "response", "id": msg_id, "payload": payload})

         
    # ------------------------------------------------------------------
    # Eloquence management
    def start(self) -> None:
        LOGGER.debug("Starting Eloquence runtime")
        self._load_dll()

    def _load_dll(self) -> None:
        LOGGER.info("Loading Eloquence library from %s", self._config.eci_path)
        ini=open(self._config.eci_path[:-3]+"ini","r+")
        ini.seek(12)
        tml=ini.readline()
        if tml[:-9] != self._config.eci_path[:-8]:
          ini.seek(12)
          tmp=ini.read()
          ini.seek(12)
          ini.write(tmp.replace(tml[:-9], self._config.eci_path[:-8]))
          ini.truncate()
        ini.close()
        self._dll = ctypes.windll.LoadLibrary(self._config.eci_path)
        self._dll.eciRegisterCallback.argtypes = [c_void_p, Callback, c_void_p]
        self._dll.eciRegisterCallback.restype = None
        self._dll.eciSetOutputBuffer.argtypes = [c_void_p, c_int, POINTER(c_short)]
        self._dll.eciSetOutputBuffer.restype = c_int
<<<<<<< HEAD
        self._dll.eciSynchronize.argtypes = [c_void_p]
        self._dll.eciSynchronize.restype = c_int
=======
>>>>>>> fb78662c

        language_id = LANGS.get(self._config.language_code, LANGS["enu"])
        LOGGER.debug("Creating Eloquence handle for language %s -> %s", self._config.language_code, language_id)
        self._dll.eciNewEx.argtypes = [c_int]
        self._dll.eciNewEx.restype = c_void_p
        handle = self._dll.eciNewEx(language_id)
        if not handle:
            raise RuntimeError("Failed to create Eloquence handle")
        self._handle = handle
        self._dll.eciRegisterCallback(handle, self._callback, None)
        result = self._dll.eciSetOutputBuffer(handle, self._samples, self._buffer)
        if not result:
            raise RuntimeError("eciSetOutputBuffer failed")
        self._dictionary_handle = self._dll.eciNewDict(handle)
        self._dll.eciSetDict(handle, self._dictionary_handle)
        self._params[9] = self._dll.eciGetParam(handle, 9)
        self._voice_params[RATE] = self._dll.eciGetVoiceParam(handle, 0, RATE)
        self._voice_params[PITCH] = self._dll.eciGetVoiceParam(handle, 0, PITCH)
        self._voice_params[VLM] = self._dll.eciGetVoiceParam(handle, 0, VLM)
        self._voice_params[FLUCTUATION] = self._dll.eciGetVoiceParam(handle, 0, FLUCTUATION)
        self._load_dictionaries()
        if self._config.voice_variant:
            self.copy_voice(self._config.voice_variant)
        if self._config.enable_phrase_prediction:
            LOGGER.debug("Enabling phrase prediction")
            self._dll.eciSetParam(handle, 42, 1)
        if self._config.enable_abbrev_dict:
            LOGGER.debug("Enabling abbreviation dictionary")
            self._dll.eciSetParam(handle, 41, 1)

    def _load_dictionaries(self) -> None:
        dictionary_dir = self._config.data_directory
        LOGGER.debug("Loading dictionaries from %s", dictionary_dir)
        main_candidates = ["enumain.dic", "main.dic"]
        root_candidates = ["enuroot.dic", "root.dic"]
        abbr_candidates = ["enuabbr.dic", "abbr.dic"]

        for index, candidates in enumerate((main_candidates, root_candidates, abbr_candidates)):
            for candidate in candidates:
                path = os.path.join(dictionary_dir, candidate)
                if os.path.exists(path):
                    LOGGER.debug("Loading dictionary index=%s file=%s", index, path)
                    self._dll.eciLoadDict(self._handle, self._dictionary_handle, index, path.encode("mbcs"))
                    break

    # ------------------------------------------------------------------
    # Public API invoked from the controller
    def add_text(self, text: bytes) -> None:
        LOGGER.debug("Adding %d bytes of text", len(text))
        self._dll.eciAddText(self._handle, text)

    def insert_index(self, index: int) -> None:
        LOGGER.debug("Inserting index %s", index)
        self._dll.eciInsertIndex(self._handle, index)

    def synthesize(self) -> None:
        LOGGER.debug("Starting synthesis")
        self._speaking = True
        try:
            self._dll.eciSynthesize(self._handle)
            if not self._dll.eciSynchronize(self._handle):
                LOGGER.warning("eciSynchronize reported failure")
        finally:
            self._speaking = False
            # Ensure any buffered audio is pushed even if the final index was not
            # delivered (for example if the controller stops early).
            self._flush_audio()

    def stop(self) -> None:
        LOGGER.debug("Stopping synthesis")
        self._dll.eciStop(self._handle)
        self._audio_buffer.seek(0)
        self._audio_buffer.truncate(0)
        self._speaking = False
        self._send_event("stopped")

    def delete(self) -> None:
        LOGGER.debug("Deleting Eloquence handle")
        if self._handle:
            self._dll.eciDelete(self._handle)
            self._handle = None

    def set_param(self, param_id: int, value: int) -> None:
        LOGGER.debug("Setting param %s=%s", param_id, value)
        self._dll.eciSetParam(self._handle, param_id, value)
        self._params[param_id] = value

    def set_voice_param(self, param_id: int, value: int, temporary: bool = False) -> None:
        LOGGER.debug("Setting voice param %s=%s temporary=%s", param_id, value, temporary)
        self._dll.eciSetVoiceParam(self._handle, 0, param_id, value)
        if not temporary:
            self._voice_params[param_id] = value

    def copy_voice(self, variant: int) -> None:
        LOGGER.debug("Copying voice variant %s", variant)
        self._dll.eciCopyVoice(self._handle, variant, 0)
        for param in (RATE, PITCH, VLM, FLUCTUATION, HSZ, RGH, BTH):
            self._voice_params[param] = self._dll.eciGetVoiceParam(self._handle, 0, param)

    def get_state(self) -> Dict[str, Dict[int, int]]:
        return {"params": dict(self._params), "voiceParams": dict(self._voice_params)}

    # ------------------------------------------------------------------
    # Callbacks from Eloquence
    def _on_callback(self, handle, message, length, user_data):
        if not self._speaking:
            return 2
        LOGGER.debug("Callback message=%s length=%s", message, length)
        if message == 0:
            if self._audio_buffer.tell() >= self._samples * 2:
                self._flush_audio()
            data = ctypes.string_at(cast(self._buffer, c_void_p), length * ctypes.sizeof(c_short))
            self._audio_buffer.write(data)
        elif message == 2:
            index_value = length if length != FINAL_INDEX else None
            self._flush_audio(index_value)
            if index_value is None:
                self._speaking = False
        return 1

    def _flush_audio(self, index: Optional[int] = None) -> None:
        if self._audio_buffer.tell() == 0:
            return
        payload = self._audio_buffer.getvalue()
        self._audio_buffer.seek(0)
        self._audio_buffer.truncate(0)
        self._send_event("audio", data=payload, index=index)


class HostController:
    def __init__(self, conn: Client):
        self._conn = conn
        self._runtime: Optional[EloquenceRuntime] = None
        self._handlers = {
            "initialize": self._handle_initialize,
            "addText": self._handle_add_text,
            "insertIndex": self._handle_insert_index,
            "synthesize": self._handle_synthesize,
            "stop": self._handle_stop,
            "delete": self._handle_delete,
            "setParam": self._handle_set_param,
            "setVoiceParam": self._handle_set_voice_param,
            "copyVoice": self._handle_copy_voice,
        }

    def serve_forever(self) -> None:
        LOGGER.info("Host controller waiting for commands")
        while True:
            message = self._conn.recv()
            if not isinstance(message, dict):
                LOGGER.warning("Unexpected message %r", message)
                continue
            msg_type = message.get("type")
            if msg_type != "command":
                LOGGER.warning("Unsupported message %s", msg_type)
                continue
            msg_id = message.get("id")
            command = message.get("command")
            handler = self._handlers.get(command)
            if handler is None:
                LOGGER.error("Unknown command %s", command)
                self._conn.send({"type": "response", "id": msg_id, "error": "unknownCommand"})
                continue
            try:
                payload = handler(**message.get("payload", {}))
                self._conn.send({"type": "response", "id": msg_id, "payload": payload})
            except Exception as exc:
                LOGGER.exception("Command %s failed", command)
                self._conn.send({"type": "response", "id": msg_id, "error": str(exc)})

    # ------------------------------------------------------------------
    # Command handlers
    def _handle_initialize(self, **payload):
        config = HostConfig(
            eci_path=payload["eciPath"],
            data_directory=payload["dataDirectory"],
            language_code=payload["language"],
            enable_abbrev_dict=payload.get("enableAbbreviationDict", False),
            enable_phrase_prediction=payload.get("enablePhrasePrediction", False),
            voice_variant=payload.get("voiceVariant", 0),
        )
        self._runtime = EloquenceRuntime(self._conn, config)
        self._runtime.start()
        return self._runtime.get_state()

    def _handle_add_text(self, text: bytes):
        self._runtime.add_text(text)
        return {"status": "ok"}

    def _handle_insert_index(self, value: int):
        self._runtime.insert_index(value)
        return {"status": "ok"}

    def _handle_synthesize(self):
        self._runtime.synthesize()
        return {"status": "ok"}

    def _handle_stop(self):
        self._runtime.stop()
        return {"status": "ok"}

    def _handle_delete(self):
        if self._runtime:
            self._runtime.delete()
        return {"status": "ok"}

    def _handle_set_param(self, paramId: int, value: int):
        self._runtime.set_param(paramId, value)
        return self._runtime.get_state()

    def _handle_set_voice_param(self, paramId: int, value: int, temporary: bool = False):
        self._runtime.set_voice_param(paramId, value, temporary=temporary)
        if temporary:
            return {"voiceParams": {paramId: value}}
        return self._runtime.get_state()

    def _handle_copy_voice(self, variant: int):
        self._runtime.copy_voice(variant)
        return self._runtime.get_state()


def main() -> None:
    parser = argparse.ArgumentParser(description="Eloquence 32-bit helper")
    parser.add_argument("--address", required=True)
    parser.add_argument("--authkey", required=True)
    parser.add_argument("--log-dir", default=None)
    args = parser.parse_args()

    configure_logging(args.log_dir)
    LOGGER.info("Connecting to controller at %s", args.address)

    host, port_str = args.address.split(":")
    address = (host, int(port_str))
    authkey = bytes.fromhex(args.authkey)
    conn = Client(address, authkey=authkey)
    controller = HostController(conn)
    controller.serve_forever()


if __name__ == "__main__":
    main()<|MERGE_RESOLUTION|>--- conflicted
+++ resolved
@@ -137,11 +137,6 @@
         self._dll.eciRegisterCallback.restype = None
         self._dll.eciSetOutputBuffer.argtypes = [c_void_p, c_int, POINTER(c_short)]
         self._dll.eciSetOutputBuffer.restype = c_int
-<<<<<<< HEAD
-        self._dll.eciSynchronize.argtypes = [c_void_p]
-        self._dll.eciSynchronize.restype = c_int
-=======
->>>>>>> fb78662c
 
         language_id = LANGS.get(self._config.language_code, LANGS["enu"])
         LOGGER.debug("Creating Eloquence handle for language %s -> %s", self._config.language_code, language_id)
