--- conflicted
+++ resolved
@@ -1,50 +1,15 @@
-# eloquence_threshold
-Eloquence synthesizer NVDA add-on compatible with threshold versions of NVDA (2019.3 and later). Supports Python 3 and new NVDA speech framework.
-[Download eloquence](https://github.com/pumper42nickel/eloquence_threshold/releases/latest/download/eloquence.nvda-addon)
-
-## 64-bit support
-
-As NVDA migrates to a 64-bit runtime the Eloquence synthesizer DLL must be
-loaded from a 32-bit process.  This add-on now launches a dedicated helper
-process that hosts the original 32-bit DLL and streams synthesized audio back
-to NVDA using a lightweight RPC channel.  The integration is transparent to the
-user—no additional Python installation or manual steps are required.
-
-For development scenarios where the prebuilt helper executable is unavailable
-the `ELOQUENCE_HOST_COMMAND` environment variable can be set to the command that
-<<<<<<< HEAD
-launches a compatible 32-bit Python interpreter with `host_eloquence32.py`.
-
-### Building the 32-bit helper executable
-
-The helper must be compiled with a 32-bit Python toolchain so that it can load
-the original 32-bit Eloquence DLL.  The project uses [PyInstaller] to bundle the
-script into a standalone executable that the add-on will launch automatically.
-
-1. Install a 32-bit build of Python 3.8 or newer on Windows (for example,
-   `python-3.11.6.exe` from <https://www.python.org/downloads/windows/> – make
-   sure to select the *32-bit* installer).
-2. Install PyInstaller into that environment:
-
-   ```cmd
-   py -3.11-32 -m pip install pyinstaller
-   ```
-
-3. From the repository root run PyInstaller to create the executable.  The
-   `--noconsole` flag keeps the helper hidden when NVDA launches it and
-   `--name` ensures that the output file matches what `_eloquence.py` expects.
-
-   ```cmd
-   py -3.11-32 -m PyInstaller --onefile --noconsole --name eloquence_host32 host_eloquence32.py
-   ```
-
-   On success the built helper will be written to `dist\eloquence_host32.exe`.
-
-4. Copy `dist\eloquence_host32.exe` into the add-on package next to
-   `_eloquence.py` before running `build.py`/`build.cmd` to assemble the
-   `.nvda-addon` archive.
-
-[PyInstaller]: https://pyinstaller.org/
-=======
-launches a compatible 32-bit Python interpreter with `host_eloquence32.py`.
->>>>>>> ef322d49
+# eloquence_threshold
+Eloquence synthesizer NVDA add-on compatible with threshold versions of NVDA (2019.3 and later). Supports Python 3 and new NVDA speech framework.
+[Download eloquence](https://github.com/pumper42nickel/eloquence_threshold/releases/latest/download/eloquence.nvda-addon)
+
+## 64-bit support
+
+As NVDA migrates to a 64-bit runtime the Eloquence synthesizer DLL must be
+loaded from a 32-bit process.  This add-on now launches a dedicated helper
+process that hosts the original 32-bit DLL and streams synthesized audio back
+to NVDA using a lightweight RPC channel.  The integration is transparent to the
+user—no additional Python installation or manual steps are required.
+
+For development scenarios where the prebuilt helper executable is unavailable
+the `ELOQUENCE_HOST_COMMAND` environment variable can be set to the command that
+launches a compatible 32-bit Python interpreter with `host_eloquence32.py`.