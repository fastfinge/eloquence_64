#!/usr/bin/python

import os,re,sys,time
if (sys.version_info < (3, 0)):
    raise Exception("Python 3 required")
import urllib.request
import shutil
import tempfile
import zipfile

ORIGINAL_FILE_NAME = "eloquence_original.nvda-addon"
FILE_NAME = "eloquence.nvda-addon"

def updateZip(zipname, filename, filedata):
    # generate a temp file
    tmpfd, tmpname = tempfile.mkstemp(dir=os.path.dirname(zipname))
    os.close(tmpfd)

    # create a temp copy of the archive without filename            
    with zipfile.ZipFile(zipname, 'r') as zin:
        with zipfile.ZipFile(tmpname, 'w') as zout:
            zout.comment = zin.comment # preserve the comment
            for item in zin.infolist():
                if item.filename != filename:
                    zout.writestr(item, zin.read(item.filename))

    # replace with the temp archive
    os.remove(zipname)
    #print(f"os.rename({tmpname}, {zipname})")
    # For some really weird reason the following command not always works in certain conditions
    # So replacing it with an external call
    #os.rename(tmpname, zipname)
    os.system(f"rename {tmpname} {zipname}")
    time.sleep(1)

    # now add filename with its new data
    with zipfile.ZipFile(zipname, mode='a', compression=zipfile.ZIP_DEFLATED) as zf:
        zf.write(filedata, filename)


if not os.path.exists(ORIGINAL_FILE_NAME):
    print("Downloading...")
    with urllib.request.urlopen('https://github.com/pumper42nickel/eloquence_threshold/releases/download/v0.20210417.01/eloquence.nvda-addon') as response:
        with open(ORIGINAL_FILE_NAME, "wb") as f:
            shutil.copyfileobj(response, f)
print("Patching...")
shutil.copyfile(ORIGINAL_FILE_NAME, FILE_NAME)
updateZip(FILE_NAME, "synthDrivers/eloquence.py", "eloquence.py")
updateZip(FILE_NAME, "synthDrivers/_eloquence.py", "_eloquence.py")
updateZip(FILE_NAME, "synthDrivers/ipc.py", "ipc.py")
<<<<<<< HEAD
updateZip(FILE_NAME, "manifest.ini", "manifest.ini")
updateZip(FILE_NAME, "synthDrivers/eloquence_host32.exe", "eloquence_host32.exe")
=======
updateZip(FILE_NAME, "synthDrivers/eloquence_host32.exe", "eloquence_host32.exe")
updateZip(FILE_NAME, "manifest.ini", "manifest.ini")
>>>>>>> 28d9115b
print(f"Created {FILE_NAME}")
<|MERGE_RESOLUTION|>--- conflicted
+++ resolved
@@ -1,58 +1,55 @@
-#!/usr/bin/python
-
-import os,re,sys,time
-if (sys.version_info < (3, 0)):
-    raise Exception("Python 3 required")
-import urllib.request
-import shutil
-import tempfile
-import zipfile
-
-ORIGINAL_FILE_NAME = "eloquence_original.nvda-addon"
-FILE_NAME = "eloquence.nvda-addon"
-
-def updateZip(zipname, filename, filedata):
-    # generate a temp file
-    tmpfd, tmpname = tempfile.mkstemp(dir=os.path.dirname(zipname))
-    os.close(tmpfd)
-
-    # create a temp copy of the archive without filename            
-    with zipfile.ZipFile(zipname, 'r') as zin:
-        with zipfile.ZipFile(tmpname, 'w') as zout:
-            zout.comment = zin.comment # preserve the comment
-            for item in zin.infolist():
-                if item.filename != filename:
-                    zout.writestr(item, zin.read(item.filename))
-
-    # replace with the temp archive
-    os.remove(zipname)
-    #print(f"os.rename({tmpname}, {zipname})")
-    # For some really weird reason the following command not always works in certain conditions
-    # So replacing it with an external call
-    #os.rename(tmpname, zipname)
-    os.system(f"rename {tmpname} {zipname}")
-    time.sleep(1)
-
-    # now add filename with its new data
-    with zipfile.ZipFile(zipname, mode='a', compression=zipfile.ZIP_DEFLATED) as zf:
-        zf.write(filedata, filename)
-
-
-if not os.path.exists(ORIGINAL_FILE_NAME):
-    print("Downloading...")
-    with urllib.request.urlopen('https://github.com/pumper42nickel/eloquence_threshold/releases/download/v0.20210417.01/eloquence.nvda-addon') as response:
-        with open(ORIGINAL_FILE_NAME, "wb") as f:
-            shutil.copyfileobj(response, f)
-print("Patching...")
-shutil.copyfile(ORIGINAL_FILE_NAME, FILE_NAME)
-updateZip(FILE_NAME, "synthDrivers/eloquence.py", "eloquence.py")
-updateZip(FILE_NAME, "synthDrivers/_eloquence.py", "_eloquence.py")
-updateZip(FILE_NAME, "synthDrivers/ipc.py", "ipc.py")
-<<<<<<< HEAD
-updateZip(FILE_NAME, "manifest.ini", "manifest.ini")
-updateZip(FILE_NAME, "synthDrivers/eloquence_host32.exe", "eloquence_host32.exe")
-=======
-updateZip(FILE_NAME, "synthDrivers/eloquence_host32.exe", "eloquence_host32.exe")
-updateZip(FILE_NAME, "manifest.ini", "manifest.ini")
->>>>>>> 28d9115b
-print(f"Created {FILE_NAME}")
+#!/usr/bin/python
+
+import os,re,sys,time
+if (sys.version_info < (3, 0)):
+    raise Exception("Python 3 required")
+import urllib.request
+import shutil
+import tempfile
+import zipfile
+
+ORIGINAL_FILE_NAME = "eloquence_original.nvda-addon"
+FILE_NAME = "eloquence.nvda-addon"
+
+def updateZip(zipname, filename, filedata):
+    # generate a temp file
+    tmpfd, tmpname = tempfile.mkstemp(dir=os.path.dirname(zipname))
+    os.close(tmpfd)
+
+    # create a temp copy of the archive without filename            
+    with zipfile.ZipFile(zipname, 'r') as zin:
+        with zipfile.ZipFile(tmpname, 'w') as zout:
+            zout.comment = zin.comment # preserve the comment
+            for item in zin.infolist():
+                if item.filename != filename:
+                    zout.writestr(item, zin.read(item.filename))
+
+    # replace with the temp archive
+    os.remove(zipname)
+    #print(f"os.rename({tmpname}, {zipname})")
+    # For some really weird reason the following command not always works in certain conditions
+    # So replacing it with an external call
+    #os.rename(tmpname, zipname)
+    os.system(f"rename {tmpname} {zipname}")
+    time.sleep(1)
+
+    # now add filename with its new data
+    with zipfile.ZipFile(zipname, mode='a', compression=zipfile.ZIP_DEFLATED) as zf:
+        zf.write(filedata, filename)
+
+
+if not os.path.exists(ORIGINAL_FILE_NAME):
+    print("Downloading...")
+    with urllib.request.urlopen('https://github.com/pumper42nickel/eloquence_threshold/releases/download/v0.20210417.01/eloquence.nvda-addon') as response:
+        with open(ORIGINAL_FILE_NAME, "wb") as f:
+            shutil.copyfileobj(response, f)
+print("Patching...")
+shutil.copyfile(ORIGINAL_FILE_NAME, FILE_NAME)
+updateZip(FILE_NAME, "synthDrivers/eloquence.py", "eloquence.py")
+updateZip(FILE_NAME, "synthDrivers/_eloquence.py", "_eloquence.py")
+updateZip(FILE_NAME, "synthDrivers/ipc.py", "ipc.py")
+updateZip(FILE_NAME, "manifest.ini", "manifest.ini")
+updateZip(FILE_NAME, "synthDrivers/eloquence_host32.exe", "eloquence_host32.exe")
+updateZip(FILE_NAME, "synthDrivers/eloquence_host32.exe", "eloquence_host32.exe")
+updateZip(FILE_NAME, "manifest.ini", "manifest.ini")
+print(f"Created {FILE_NAME}")