"""Client side helper for communicating with the 32-bit Eloquence host."""
from __future__ import annotations

import itertools
import logging
import os
import queue
import shlex
<<<<<<< HEAD
import socket
=======
>>>>>>> b8a99b4f
import subprocess
import threading
import time
from dataclasses import dataclass
<<<<<<< HEAD
=======
from multiprocessing.connection import Listener
>>>>>>> b8a99b4f
from typing import Any, Dict, Optional, Sequence, Tuple

import config
import nvwave
from versionInfo import version_year

<<<<<<< HEAD
from ipc import IpcConnection, accept_authenticated, create_listener

=======
>>>>>>> b8a99b4f
LOGGER = logging.getLogger(__name__)

HOST_EXECUTABLE = "eloquence_host32.exe"
HOST_SCRIPT = "host_eloquence32.py"
AUTH_KEY_BYTES = 16

onIndexReached = None

# Audio handling -----------------------------------------------------------------
class AudioWorker(threading.Thread):
    def __init__(self, player: nvwave.WavePlayer, audio_queue: "queue.Queue[Optional[AudioChunk]]"):
        super().__init__(daemon=True)
        self._player = player
        self._queue = audio_queue
        self._running = True

    def run(self) -> None:
        while self._running:
            try:
                chunk = self._queue.get(timeout=0.1)
            except queue.Empty:
                continue
            if chunk is None:
                break
            data, index = chunk
            on_done = None
            if index is not None:
                def _callback(i=index):
                    if onIndexReached:
                        onIndexReached(i)
                on_done = _callback
            tries = 0
            while tries < 10:
                try:
                    self._player.feed(data, onDone=on_done)
                    if tries:
                        LOGGER.warning("Audio feed retries=%d", tries)
                    break
                except Exception:
                    LOGGER.exception("WavePlayer feed failed, retrying")
                    self._player.idle()
                    time.sleep(0.02)
                    tries += 1
            self._queue.task_done()

    def stop(self) -> None:
        self._running = False
        self._queue.put(None)


AudioChunk = Tuple[bytes, Optional[int]]

# RPC client ---------------------------------------------------------------------
@dataclass
class HostProcess:
    process: subprocess.Popen
<<<<<<< HEAD
    connection: IpcConnection
    listener: socket.socket
=======
    connection: Any
    listener: Listener
>>>>>>> b8a99b4f


class EloquenceHostClient:
    def __init__(self) -> None:
        self._host: Optional[HostProcess] = None
        self._pending: Dict[int, threading.Event] = {}
        self._responses: Dict[int, Dict[str, Any]] = {}
        self._receiver: Optional[threading.Thread] = None
        self._id_counter = itertools.count(1)
        self._audio_queue: "queue.Queue[Optional[AudioChunk]]" = queue.Queue()
        self._player: Optional[nvwave.WavePlayer] = None
        self._audio_worker: Optional[AudioWorker] = None
        self._running = threading.Event()

    # ------------------------------------------------------------------
    def ensure_started(self) -> None:
        if self._host:
            return
        addon_dir = os.path.abspath(os.path.dirname(__file__))
        authkey = os.urandom(AUTH_KEY_BYTES)
<<<<<<< HEAD
        listener = create_listener()
        address = listener.getsockname()
=======
        listener = Listener(("127.0.0.1", 0), authkey=authkey)
        address = listener.address
>>>>>>> b8a99b4f
        port = address[1]
        cmd = list(self._resolve_host_executable(addon_dir))
        cmd.extend(["--address", f"127.0.0.1:{port}", "--authkey", authkey.hex(), "--log-dir", addon_dir])
        LOGGER.info("Launching Eloquence host: %s", cmd)
        proc = subprocess.Popen(cmd, cwd=addon_dir)
<<<<<<< HEAD
        try:
            conn = accept_authenticated(listener, authkey)
        except Exception:
            listener.close()
            proc.terminate()
            raise
=======
        conn = listener.accept()
>>>>>>> b8a99b4f
        self._host = HostProcess(process=proc, connection=conn, listener=listener)
        self._receiver = threading.Thread(target=self._receiver_loop, daemon=True)
        self._receiver.start()

    def _resolve_host_executable(self, addon_dir: str) -> Sequence[str]:
        override = os.environ.get("ELOQUENCE_HOST_COMMAND")
        if override:
            return shlex.split(override)
        exe_path = os.path.join(addon_dir, HOST_EXECUTABLE)
        if os.path.exists(exe_path):
            return [exe_path]
        script_path = os.path.join(addon_dir, HOST_SCRIPT)
        if os.path.exists(script_path):
            raise RuntimeError(
                "Eloquence helper executable was not found."
                " Provide a 32-bit host via the ELOQUENCE_HOST_COMMAND environment"
                " variable when developing the add-on."
            )
        raise RuntimeError("Eloquence helper resources missing from add-on package")

    # ------------------------------------------------------------------
    def initialize_audio(self) -> None:
        if self._player:
            return
        if version_year >= 2025:
            device = config.conf["audio"]["outputDevice"]
            ducking = True if config.conf["audio"]["audioDuckingMode"] else False
            player = nvwave.WavePlayer(1, 11025, 16, outputDevice=device, wantDucking=ducking)
        else:
            device = config.conf["speech"]["outputDevice"]
            nvwave.WavePlayer.MIN_BUFFER_MS = 1500
            player = nvwave.WavePlayer(1, 11025, 16, outputDevice=device, buffered=True)
        self._player = player
        self._audio_worker = AudioWorker(player, self._audio_queue)
        self._audio_worker.start()

    # ------------------------------------------------------------------
    def _receiver_loop(self) -> None:
        connection = self._host.connection if self._host else None
        if connection is None:
            return
        while True:
            try:
                message = connection.recv()
<<<<<<< HEAD
            except (EOFError, ConnectionError):
=======
            except EOFError:
>>>>>>> b8a99b4f
                LOGGER.info("Host connection closed")
                for msg_id, event in list(self._pending.items()):
                    self._responses[msg_id] = {"error": "connectionClosed"}
                    event.set()
                self._pending.clear()
                break
            msg_type = message.get("type")
            if msg_type == "response":
                msg_id = message["id"]
                self._responses[msg_id] = message
                event = self._pending.pop(msg_id, None)
                if event:
                    event.set()
            elif msg_type == "event":
                self._handle_event(message["event"], message.get("payload", {}))
            else:
                LOGGER.warning("Unknown message type %s", msg_type)

    def _handle_event(self, event: str, payload: Dict[str, Any]) -> None:
        if event == "audio":
            data = payload.get("data", b"")
            index = payload.get("index")
            self._audio_queue.put((data, index))
        elif event == "stopped":
            if self._player:
                self._player.stop()
        else:
            LOGGER.debug("Unhandled host event %s", event)

    # ------------------------------------------------------------------
    def send_command(self, command: str, **payload: Any) -> Dict[str, Any]:
        if not self._host:
            raise RuntimeError("Host not started")
        msg_id = next(self._id_counter)
        event = threading.Event()
        self._pending[msg_id] = event
        self._host.connection.send({"type": "command", "id": msg_id, "command": command, "payload": payload})
        event.wait()
        response = self._responses.pop(msg_id)
        if "error" in response:
            raise RuntimeError(response["error"])
        return response.get("payload", {})

    # ------------------------------------------------------------------
    def shutdown(self) -> None:
        if not self._host:
            return
        try:
            self.send_command("delete")
        except Exception:
            LOGGER.exception("Failed to delete host cleanly")
        if self._audio_worker:
            self._audio_worker.stop()
            self._audio_worker.join(timeout=1)
            self._audio_worker = None
        if self._player:
            self._player.close()
            self._player = None
        self._host.connection.close()
        self._host.listener.close()
        self._host.process.terminate()
        if self._receiver:
            self._receiver.join(timeout=1)
            self._receiver = None
        self._host = None


_client = EloquenceHostClient()
synth_queue = queue.Queue()
params: Dict[int, int] = {}
voice_params: Dict[int, int] = {}


# Public API ---------------------------------------------------------------------
def initialize(indexCallback=None):
    global onIndexReached
    _client.ensure_started()
    _client.initialize_audio()
    onIndexReached = indexCallback
    eci_path = os.path.abspath(os.path.join(os.path.dirname(__file__), "eloquence", "eci.dll"))
    voice_conf = config.conf.get("speech", {}).get("eci", {})
    payload = {
        "eciPath": eci_path,
        "dataDirectory": os.path.join(os.path.dirname(eci_path)),
        "language": voice_conf.get("voice", "enu"),
        "enableAbbreviationDict": config.conf.get("speech", {}).get("eci", {}).get("ABRDICT", False),
        "enablePhrasePrediction": config.conf.get("speech", {}).get("eci", {}).get("phrasePrediction", False),
        "voiceVariant": int(voice_conf.get("variant", 0) or 0),
    }
    response = _client.send_command("initialize", **payload)
    params.update(response.get("params", {}))
    voice_params.update(response.get("voiceParams", {}))


def speak(text):
    text_bytes = text.encode("mbcs")
    _client.send_command("addText", text=text_bytes)


def index(idx):
    _client.send_command("insertIndex", value=int(idx))


def cmdProsody(param, multiplier):
    value = voice_params.get(param, 0)
    if multiplier is not None:
        new_value = int(value * multiplier)
    else:
        new_value = value
    setVParam(param, new_value, temporary=True)


def synth():
    _client.send_command("synthesize")


def stop():
    _client.send_command("stop")


def pause(switch):
    if _client._player:
        _client._player.pause(switch)


def terminate():
    _client.shutdown()


def set_voice(vl):
    response = _client.send_command("setParam", paramId=9, value=int(vl))
    params.update(response.get("params", {}))


def getVParam(pr):
    return voice_params.get(pr, 0)


def setVParam(pr, vl, temporary=False):
    response = _client.send_command(
        "setVoiceParam", paramId=int(pr), value=int(vl), temporary=bool(temporary)
    )
    if not temporary:
        voice_params[pr] = response.get("voiceParams", {}).get(pr, vl)


def setVariant(v):
    response = _client.send_command("copyVoice", variant=int(v))
    voice_params.update(response.get("voiceParams", {}))


def process():
    while not synth_queue.empty():
        lst = synth_queue.get()
        for func, args in lst:
            func(*args)
        synth_queue.task_done()
def eciCheck() -> bool:
    eci_path = os.path.abspath(os.path.join(os.path.dirname(__file__), "eloquence", "eci.dll"))
    return os.path.exists(eci_path)
<|MERGE_RESOLUTION|>--- conflicted
+++ resolved
@@ -6,29 +6,17 @@
 import os
 import queue
 import shlex
-<<<<<<< HEAD
-import socket
-=======
->>>>>>> b8a99b4f
 import subprocess
 import threading
 import time
 from dataclasses import dataclass
-<<<<<<< HEAD
-=======
 from multiprocessing.connection import Listener
->>>>>>> b8a99b4f
 from typing import Any, Dict, Optional, Sequence, Tuple
 
 import config
 import nvwave
 from versionInfo import version_year
 
-<<<<<<< HEAD
-from ipc import IpcConnection, accept_authenticated, create_listener
-
-=======
->>>>>>> b8a99b4f
 LOGGER = logging.getLogger(__name__)
 
 HOST_EXECUTABLE = "eloquence_host32.exe"
@@ -85,13 +73,8 @@
 @dataclass
 class HostProcess:
     process: subprocess.Popen
-<<<<<<< HEAD
-    connection: IpcConnection
-    listener: socket.socket
-=======
     connection: Any
     listener: Listener
->>>>>>> b8a99b4f
 
 
 class EloquenceHostClient:
@@ -112,28 +95,14 @@
             return
         addon_dir = os.path.abspath(os.path.dirname(__file__))
         authkey = os.urandom(AUTH_KEY_BYTES)
-<<<<<<< HEAD
-        listener = create_listener()
-        address = listener.getsockname()
-=======
         listener = Listener(("127.0.0.1", 0), authkey=authkey)
         address = listener.address
->>>>>>> b8a99b4f
         port = address[1]
         cmd = list(self._resolve_host_executable(addon_dir))
         cmd.extend(["--address", f"127.0.0.1:{port}", "--authkey", authkey.hex(), "--log-dir", addon_dir])
         LOGGER.info("Launching Eloquence host: %s", cmd)
         proc = subprocess.Popen(cmd, cwd=addon_dir)
-<<<<<<< HEAD
-        try:
-            conn = accept_authenticated(listener, authkey)
-        except Exception:
-            listener.close()
-            proc.terminate()
-            raise
-=======
         conn = listener.accept()
->>>>>>> b8a99b4f
         self._host = HostProcess(process=proc, connection=conn, listener=listener)
         self._receiver = threading.Thread(target=self._receiver_loop, daemon=True)
         self._receiver.start()
@@ -178,11 +147,7 @@
         while True:
             try:
                 message = connection.recv()
-<<<<<<< HEAD
-            except (EOFError, ConnectionError):
-=======
             except EOFError:
->>>>>>> b8a99b4f
                 LOGGER.info("Host connection closed")
                 for msg_id, event in list(self._pending.items()):
                     self._responses[msg_id] = {"error": "connectionClosed"}
